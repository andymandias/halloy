--- conflicted
+++ resolved
@@ -1,3 +1,7 @@
+mod command_bar;
+pub mod pane;
+pub mod side_menu;
+
 use std::time::{Duration, Instant};
 
 use data::history::manager::Broadcast;
@@ -7,21 +11,13 @@
 use iced::widget::{container, row, Space};
 use iced::{clipboard, window, Command, Length};
 
-use self::command_bar::CommandBar;
-use self::pane::Pane;
-use self::side_menu::SideMenu;
+use command_bar::CommandBar;
+use pane::Pane;
+use side_menu::SideMenu;
+
 use crate::buffer::{self, Buffer};
-<<<<<<< HEAD
-use crate::theme;
-use crate::widget::{anchored_overlay, selectable_text, Collection, Element};
-
-mod command_bar;
-pub mod pane;
-pub mod side_menu;
-=======
-use crate::event;
-use crate::widget::{selectable_text, shortcut, Element};
->>>>>>> 08a9cced
+use crate::widget::{anchored_overlay, selectable_text, shortcut, Collection, Element};
+use crate::{event, theme};
 
 const SAVE_AFTER: Duration = Duration::from_secs(3);
 
@@ -44,11 +40,8 @@
     DashboardSaved(Result<(), data::dashboard::Error>),
     CloseHistory,
     QuitServer,
-<<<<<<< HEAD
     Command(command_bar::Message),
-=======
     Shortcut(shortcut::Command),
->>>>>>> 08a9cced
 }
 
 impl Dashboard {
@@ -99,13 +92,9 @@
                 }
                 pane::Message::PaneDragged(_) => {}
                 pane::Message::ClosePane => {
-<<<<<<< HEAD
-                    return self.close_pane();
-=======
                     if let Some(pane) = self.focus {
                         return self.close_pane(pane);
                     }
->>>>>>> 08a9cced
                 }
                 pane::Message::SplitPane(axis) => {
                     return self.split_pane(axis, config);
@@ -300,7 +289,6 @@
             }
             Message::CloseHistory => {}
             Message::QuitServer => {}
-<<<<<<< HEAD
             Message::Command(message) => {
                 let Some(command_bar) = &mut self.command_bar else {
                     return Command::none();
@@ -317,7 +305,13 @@
                                 command_bar::Buffer::New => {
                                     self.split_pane(pane_grid::Axis::Horizontal, config)
                                 }
-                                command_bar::Buffer::Close => self.close_pane(),
+                                command_bar::Buffer::Close => {
+                                    if let Some(pane) = self.focus {
+                                        self.close_pane(pane)
+                                    } else {
+                                        Command::none()
+                                    }
+                                }
                                 command_bar::Buffer::Replace(buffer) => {
                                     let mut commands = vec![];
 
@@ -355,7 +349,8 @@
                     }
                     Some(command_bar::Event::Unfocused) => return self.toggle_command_bar(clients),
                     None => {}
-=======
+                }
+            }
             Message::Shortcut(shortcut) => {
                 use shortcut::Command::*;
 
@@ -428,7 +423,6 @@
                             });
                         }
                     }
->>>>>>> 08a9cced
                 }
             }
         }
@@ -483,19 +477,14 @@
         // space occupied by the traffic light buttons.
         let height_margin = if cfg!(target_os = "macos") { 20 } else { 0 };
 
-<<<<<<< HEAD
         let base = row![]
             .push_maybe(side_menu)
             .push(pane_grid)
-=======
-        let base = row![side_menu, pane_grid]
->>>>>>> 08a9cced
             .width(Length::Fill)
             .height(Length::Fill)
             .padding([height_margin, 0, 0, 0]);
 
-<<<<<<< HEAD
-        if let Some(command_bar) = self.command_bar.as_ref() {
+        let base = if let Some(command_bar) = self.command_bar.as_ref() {
             let background = anchored_overlay(
                 base,
                 container(Space::new(Length::Fill, Length::Fill))
@@ -517,22 +506,17 @@
             )
         } else {
             base.into()
-        }
+        };
+
+        shortcut(base, config.keys.shortcuts(), Message::Shortcut)
     }
 
     pub fn handle_event(
         &mut self,
-        event: crate::event::Event,
+        event: event::Event,
         clients: &data::client::Map,
     ) -> Command<Message> {
-        use crate::event::Event::*;
-=======
-        shortcut(base, config.keys.shortcuts(), Message::Shortcut)
-    }
-
-    pub fn handle_event(&mut self, event: event::Event) -> Command<Message> {
         use event::Event::*;
->>>>>>> 08a9cced
 
         match event {
             Escape => {
@@ -774,17 +758,6 @@
             .unwrap_or(Command::none())
     }
 
-<<<<<<< HEAD
-    fn close_pane(&mut self) -> Command<Message> {
-        if let Some(pane) = self.focus {
-            self.last_changed = Some(Instant::now());
-
-            if let Some((_, sibling)) = self.panes.close(&pane) {
-                return self.focus_pane(sibling);
-            } else if let Some(pane) = self.panes.get_mut(&pane) {
-                pane.buffer = Buffer::Empty;
-            }
-=======
     fn close_pane(&mut self, pane: pane_grid::Pane) -> Command<Message> {
         self.last_changed = Some(Instant::now());
 
@@ -792,7 +765,6 @@
             return self.focus_pane(sibling);
         } else if let Some(pane) = self.panes.get_mut(&pane) {
             pane.buffer = Buffer::Empty;
->>>>>>> 08a9cced
         }
 
         Command::none()
