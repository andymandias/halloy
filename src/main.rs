--- conflicted
+++ resolved
@@ -950,19 +950,11 @@
                                                 chantypes,
                                                 statusmsg,
                                                 casemapping,
-<<<<<<< HEAD
                                             ) {
                                                 let blocked = FilterChain::borrow(dashboard.get_filters()).filter_query(&query);
                                                 let has_unread = dashboard.history().has_unread(&history::Kind::Query(server.clone(), query));
 
-                                                if !blocked && (has_unread || !self.main_window.focused)
-=======
-                                            )
-                                                && (dashboard.history().has_unread(
-                                                    &history::Kind::Query(server.clone(), query),
-                                                ) || !self.main_window.focused)
->>>>>>> 597fad78
-                                                {
+                                                if !blocked && (has_unread || !self.main_window.focused) {
                                                     self.notifications.notify(
                                                         &self.config.notifications,
                                                         &Notification::DirectMessage{
@@ -972,6 +964,7 @@
                                                         &server,
                                                     );
                                                 }
+                                            }
                                     }
                                     data::client::Event::MonitoredOnline(users) => {
                                         self.notifications.notify(
